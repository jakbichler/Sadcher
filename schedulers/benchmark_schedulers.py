import argparse
import sys
sys.path.append('..') 
import time 
import matplotlib.pyplot as plt
from tqdm import tqdm
import numpy as np

from baselines.aswale_23.MILP_solver import milp_scheduling
from dbgm_scheduler import DBGMScheduler
from greedy_instantaneous_scheduler import GreedyInstantaneousScheduler
from random_bipartite_matching_scheduler import RandomBipartiteMatchingScheduler
from simulation_environment.simulator_2D import Simulation
from data_generation.problem_generator import (
    ProblemData, generate_random_data, generate_simple_data,
    generate_simple_homogeneous_data, generate_biased_homogeneous_data,
    generate_heterogeneous_no_coalition_data, generate_idle_data, generate_random_data_with_precedence
)


def plot_violin(ax, data, labels, ylabel, title):
    ax.violinplot(data.values(), showmeans=True)
    ax.set_xticks(range(1, len(labels) + 1))
    ax.set_xticklabels(labels)
    ax.set_ylabel(ylabel)
    ax.set_title(title)

    for i, scheduler in enumerate(labels, start=1):
        x_jitter = np.random.normal(0, 0.03, len(data[scheduler]))  
        ax.scatter(np.full_like(data[scheduler], i) + x_jitter, data[scheduler],
                   alpha=0.5, s=10, color='black')


def compare_makespans_1v1(ax, makespans1, makespans2, scheduler1, scheduler2):
    makespans1 = np.array(makespans1)
    makespans2 = np.array(makespans2)    
    min_value = min(min(makespans1), min(makespans2))
    max_value = max(max(makespans1), max(makespans2))

    # Compute deviations from parity line
    delta = makespans2 - makespans1
    scheduler_1_wins = delta[delta > 0]
    scheduler_2_wins = delta[delta < 0]

    # Compute 90th percentiles separately
    scheduler_1_wins_90p = np.percentile(scheduler_1_wins, 90) if len(scheduler_1_wins) > 0 else 0
    scheduler_2_wins_90p = np.percentile(np.abs(scheduler_2_wins), 90) if len(scheduler_2_wins) > 0 else 0

    x_vals = np.linspace(min_value, max_value, 100)
    parity_line = x_vals
    upper_bound = x_vals + scheduler_1_wins_90p
    lower_bound = x_vals - scheduler_2_wins_90p

    ax.scatter(makespans1, makespans2, alpha=0.7)
    ax.plot(parity_line, parity_line, color="black", label="Parity", linestyle="--")
    ax.fill_between(x_vals, parity_line, upper_bound, color="red", alpha=0.2,
                    label=f"{scheduler1} wins, \u03B4_90p = {scheduler_1_wins_90p:.1f}")
    ax.fill_between(x_vals, parity_line, lower_bound, color="green", alpha=0.2,
                    label=f"{scheduler2} wins, \u03B4_90p = {scheduler_2_wins_90p:.1f}") 
    ax.legend()
    ax.set_xlabel(f"{scheduler1} Makespan")
    ax.set_ylabel(f"{scheduler2} Makespan")


if __name__ == "__main__":
    arg_parser = argparse.ArgumentParser()
    arg_parser.add_argument("--including_milp", default=False, action="store_true",
                            help="Include MILP in the comparison")
    arg_parser.add_argument("--n_iterations", type=int, default=50,
                            help="Number of iterations to run")
    arg_parser.add_argument("--move_while_waiting", default=False, action="store_true",
                            help="Allow robots to move while waiting for tasks")
    args = arg_parser.parse_args()
    n_tasks = 6
    n_robots = 2 
    n_skills = 2
    n_precedence = 2
    np.random.seed(1)

    if args.including_milp:
        scheduler_names = ["milp", "greedy", "dbgm", "random_bipartite"]
    else: 
        scheduler_names = ["greedy", "dbgm", "random_bipartite"]

    makespans = {scheduler: [] for scheduler in scheduler_names}
    # Record only feasible makespans for averages/violin plots
    feasible_makespans = {scheduler: [] for scheduler in scheduler_names}
    computation_times = {scheduler: [] for scheduler in scheduler_names}
    infeasible_count = {scheduler: 0 for scheduler in scheduler_names}

    for iteration in tqdm(range(args.n_iterations)):
        # Generate a problem instance
        #problem_instance = generate_random_data(n_tasks, n_robots, n_skills, [])
        problem_instance = generate_random_data_with_precedence(n_tasks, n_robots, n_skills, n_precedence)
        #problem_instance = generate_idle_data()
        #problem_instance = generate_simple_data()
        #problem_instance = generate_simple_homogeneous_data(n_tasks=n_tasks, n_robots=n_robots)
        #problem_instance = generate_biased_homogeneous_data()
        #problem_instance = generate_heterogeneous_no_coalition_data(n_tasks)

        worst_case_makespan = np.sum(problem_instance['T_e']) + \
            np.sum([np.max(problem_instance['T_t'][task]) for task in range(n_tasks + 1)])

        for scheduler in scheduler_names:
            if scheduler == "milp":
                start_time = time.time()
                optimal_schedule = milp_scheduling(problem_instance, n_threads=8,
                                                   cutoff_time_seconds=10 * 60) 
                comp_time = time.time() - start_time
                computation_times[scheduler].append(comp_time)
                ms = optimal_schedule.makespan
                makespans[scheduler].append(ms)
                # Assume MILP always returns a feasible solution
                feasible_makespans[scheduler].append(ms)
            else:
                if scheduler == "dbgm":
                    sim = Simulation(
                        problem_instance, 
                        scheduler, 
<<<<<<< HEAD
                        checkpoint_path="/home/jakob/thesis/method_explorations/DBGM/checkpoints/researching_precedence/RANDOM11_FineTune_80k_6t2r2s2p/best_checkpoint.pt",
=======
                        checkpoint_path="/home/jakob/thesis/method_explorations/DBGM/checkpoints/researching_precedence/NEW_GATN11_RANDOM_FINETUNE_PRECEDENCE/best_checkpoint.pt",
>>>>>>> eae574dd
                        debug=False,
                        move_while_waiting=args.move_while_waiting
                    )
                else:
                    sim = Simulation(problem_instance, scheduler, debug=False)

                start_time = time.time()
                feasible = True
                while not sim.sim_done:
                    sim.step()
                    if sim.timestep > worst_case_makespan:
                        sim.makespan = worst_case_makespan  # No feasible solution found
                        infeasible_count[scheduler] += 1
                        print(f"Scheduler {scheduler} did not find a feasible solution at {iteration}")
                        feasible = False
                        break

                comp_time = time.time() - start_time
                computation_times[scheduler].append(comp_time)
                ms = sim.makespan
                makespans[scheduler].append(ms)
                if feasible:
                    feasible_makespans[scheduler].append(ms)
        
        results = sorted((makespans[scheduler][-1], scheduler) for scheduler in scheduler_names)
        print(results)

    # Averages computed only over feasible samples
    avg_makespans = {s: np.mean(feasible_makespans[s]) if feasible_makespans[s] else float('nan')
                     for s in scheduler_names}
    avg_computation_times = {s: np.mean(computation_times[s]) for s in scheduler_names}
    print(f"\nSummary of Results after {args.n_iterations} runs:")
    for scheduler in scheduler_names:
        print(f"{scheduler.capitalize()}:")
        print(f"  Average Makespan (feasible only): {avg_makespans[scheduler]:.2f}")
        print(f"  Average Computation Time: {avg_computation_times[scheduler]:.4f} seconds")
        print(f"  Infeasible Count: {infeasible_count[scheduler]}\n")

    fig, axs = plt.subplots(2, 2, figsize=(12, 10))  

    # Violin plot for makespans using only feasible samples
    plot_violin(axs[0, 0], feasible_makespans, scheduler_names, "Makespan",
                "Makespan Comparison (Feasible Only)")

    # Violin plot for computation times (all samples)
    plot_violin(axs[1, 0], computation_times, scheduler_names, "Computation Time (s)",
                "Computation Time Comparison")

    # 1v1 comparison: Greedy vs DBGMScheduler (using all samples)
    compare_makespans_1v1(axs[0, 1], makespans["greedy"], makespans["dbgm"],
                          "Greedy", "DBGMScheduler")

    # MILP vs DBGM comparison (if included)
    if args.including_milp:
        compare_makespans_1v1(axs[1, 1], makespans["milp"], makespans["dbgm"],
                              "MILP", "DBGMScheduler")
    else:
        fig.delaxes(axs[1, 1])  

    plt.tight_layout()
    plt.show()<|MERGE_RESOLUTION|>--- conflicted
+++ resolved
@@ -117,11 +117,7 @@
                     sim = Simulation(
                         problem_instance, 
                         scheduler, 
-<<<<<<< HEAD
-                        checkpoint_path="/home/jakob/thesis/method_explorations/DBGM/checkpoints/researching_precedence/RANDOM11_FineTune_80k_6t2r2s2p/best_checkpoint.pt",
-=======
                         checkpoint_path="/home/jakob/thesis/method_explorations/DBGM/checkpoints/researching_precedence/NEW_GATN11_RANDOM_FINETUNE_PRECEDENCE/best_checkpoint.pt",
->>>>>>> eae574dd
                         debug=False,
                         move_while_waiting=args.move_while_waiting
                     )
