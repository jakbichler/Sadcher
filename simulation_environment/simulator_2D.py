import argparse
import json
import numpy as np
import sys
import yaml
sys.path.append('..')
from icecream import ic
import torch

from data_generation.problem_generator import ProblemData, generate_random_data, generate_static_data, generate_biased_homogeneous_data, generate_heterogeneous_no_coalition_data, generate_idle_data, generate_random_data_with_precedence
from helper_functions.schedules import Full_Horizon_Schedule
from simulation_environment.task_robot_classes import Robot, Task
from schedulers.greedy_instantaneous_scheduler import GreedyInstantaneousScheduler
from schedulers.random_bipartite_matching_scheduler import RandomBipartiteMatchingScheduler
from schedulers.dbgm_scheduler import DBGMScheduler
from simulation_environment.display_simulation import visualize, run_video_mode
from visualizations.solution_visualization import plot_gantt_chart, plot_robot_trajectories, plot_gantt_and_trajectories


class Simulation:
    def __init__(self, problem_instance, scheduler_name=None, checkpoint_path = None, debug = False, move_while_waiting = False):
        self.timestep = 0
        self.precedence_constraints = problem_instance['precedence_constraints']
        self.robots: list[Robot] = self.create_robots(problem_instance)
        self.tasks: list[Task] = self.create_tasks(problem_instance)
        self.n_tasks = len(self.tasks)
        self.last_task_id = self.n_tasks - 1
        self.idle_task_id = self.n_tasks - 2
<<<<<<< HEAD
        [self.update_task(task) for task in self.tasks]
=======
        self.n_real_tasks = self.n_tasks - 3 # Excluding start, exit and idle task
        self.update_task_status()
        self.task_adjacency = self.create_task_adjacency_matrix()
>>>>>>> eae574dd
        self.duration_normalization = np.max(problem_instance['T_e'])
        self.location_normalization = np.max(problem_instance['task_locations'])
        self.debugging = debug
        self.sim_done = False
        self.makespan = -1 
        self.robot_schedules = {robot.robot_id: [] for robot in self.robots}
        self.scheduler_name = scheduler_name
        self.scheduler = self.create_scheduler(scheduler_name, checkpoint_path)
        self.move_while_waiting = move_while_waiting

    
    def create_task_adjacency_matrix(self):
        task_adjacency = torch.zeros((self.n_real_tasks, self.n_real_tasks))

        if self.precedence_constraints:
            for precedence in self.precedence_constraints:
                # Precedence is 1-indexed 
                task_adjacency[precedence[0] - 1, precedence[1] - 1] = 1

        return task_adjacency

    def create_robots(self, problem_instance):
        # For example, Q is a list of robot capabilities
        robot_capabilities = problem_instance['Q']
        start_location = problem_instance['task_locations'][0]
        return [Robot(robot_id = idx, location=start_location, capabilities=cap) 
                for idx,cap in enumerate(robot_capabilities)]

    def create_tasks(self, problem_instance):
        locations = problem_instance['task_locations']
        durations = problem_instance['T_e']
        requirements = problem_instance['R']
        
        
        locations = np.insert(locations, -1, np.zeros_like(locations[0]), axis=0)
        durations = np.insert(durations, -1, 0, axis=0)
        requirements = np.insert(requirements, -1, np.zeros_like(requirements[0]), axis=0)
        
        tasks = [Task(idx, loc, dur, req) for idx, (loc, dur, req) in enumerate(zip(locations, durations, requirements))]
<<<<<<< HEAD
        
        tasks[-2].status = 'DONE' # Idle task

=======
>>>>>>> eae574dd
        
        tasks[-2].status = 'DONE' # Idle task

        return tasks

    def create_scheduler(self,name: str, checkpoint_path = None):
        if name == "greedy":
            return GreedyInstantaneousScheduler()
        elif name == "random_bipartite":
            return RandomBipartiteMatchingScheduler()
        elif name == "dbgm":
            return DBGMScheduler(debugging = self.debugging,  checkpoint_path = checkpoint_path, duration_normalization = self.duration_normalization, location_normalization = self.location_normalization)
        else:
            raise ValueError(f"Unknown scheduler '{name}'")
        
<<<<<<< HEAD
    def update_task(self, task):

        previous_status = task.status

        # Check if task is ready to start based on precedence constraints
        if task.task_id in [0, self.idle_task_id] or task.predecessors_completed(self):
            task.ready = True
        else:
            task.ready = False

        if task.status == 'DONE':
            return

        # Special handling of last task
        if task.task_id == self.last_task_id:
            if self.all_robots_at_exit_location(threshold=0.01):
                task.status = 'DONE'
                self.finish_simulation()
=======
    def update_task_status(self):
        for task in self.tasks:
            # Check if task is ready to start based on precedence constraints for this timestep
            if task.task_id in [0, self.idle_task_id] or task.predecessors_completed(self):
                task.ready = True
>>>>>>> eae574dd
            else:
                task.ready = False

<<<<<<< HEAD
        # Normal tasks
        if self.all_skills_assigned(task) and self.all_robots_at_task(task, threshold=0.01) and task.ready:
            if task.status == 'PENDING':
                task.start()
            task.decrement_duration()
        else:
            task.status = 'PENDING'
        self.log_into_full_horizon_schedule(task, previous_status)
=======
            # Special handling of last task
            if task.task_id == self.last_task_id:
                if self.all_robots_at_exit_location(threshold=0.01):
                    task.status = 'DONE'
                    self.finish_simulation()
                else:
                    task.status = 'PENDING'
                    task.ready = False

    def update_task_duration(self):
        for task in self.tasks:
            if task.status == 'DONE':
                continue

            elif task.status == 'PENDING':
                if self.all_skills_assigned(task) and self.all_robots_at_task(task, threshold=0.01) and task.ready:
                    previous_status = task.status
                    task.start()
                    task.decrement_duration()
                    self.log_into_full_horizon_schedule(task, previous_status)

            elif task.status == 'IN_PROGRESS':
                    task.decrement_duration()
                    # If decrementing just switched it to DONE, log the transition:
                    if task.status == 'DONE':
                        self.log_into_full_horizon_schedule(task, 'IN_PROGRESS')
>>>>>>> eae574dd

    def finish_simulation(self):
        self.sim_done = True
        self.makespan = self.timestep
    
    def all_skills_assigned(self, task):
        """
        Returns True if:
        1) The logical OR of all assigned robots' capabilities covers all task requirements.
        2) Every assigned robot is within 1 unit of the task location.
        Otherwise, returns False.
        """
        assigned_robots = [r for r in self.robots if r.current_task == task]

        # Combine capabilities across all assigned robots
        combined_capabilities = np.zeros_like(task.requirements, dtype=bool)
        for robot in assigned_robots:
            robot_cap = np.array(robot.capabilities, dtype=bool)
            combined_capabilities = np.logical_or(combined_capabilities, robot_cap)

        required_skills = np.array(task.requirements, dtype=bool)
        # Check if the combined team covers all required skills
        return np.all(combined_capabilities[required_skills])

    def all_robots_at_task(self, task, threshold=0.01):
        """True if all robots are within 'threshold' distance of 'task' location."""
        assigned_robots = [r for r in self.robots if r.current_task == task]
        if not assigned_robots:
            return False
        
        for r in assigned_robots:
            if np.linalg.norm(r.location - task.location) > threshold:
                return False
        return True  

    def all_robots_at_exit_location(self, threshold=0.01):
        """True if all robots are within 'threshold' distance of the exit location."""
        exit_location = self.tasks[-1].location
        for r in self.robots:
            if np.linalg.norm(r.location - exit_location) > threshold:
                return False
        return True    

    def log_into_full_horizon_schedule(self, task, previous_status):
        # Check for transition from PENDING -> IN_PROGRESS: log start time
        if previous_status == 'PENDING' and task.status == 'IN_PROGRESS':
            for r in [rb for rb in self.robots if rb.current_task == task]:
                self.robot_schedules[r.robot_id].append((task.task_id, self.timestep, None))

        # Check for transition from IN_PROGRESS -> DONE: log end time
        if previous_status == 'IN_PROGRESS' and task.status == 'DONE':
            for r in [rb for rb in self.robots if rb.current_task == task]:
                tid, start, _ = self.robot_schedules[r.robot_id][-1]
                if tid == task.task_id:
                    self.robot_schedules[r.robot_id][-1] = (tid, start, self.timestep)

    def step(self):
        """Advance the simulation by one timestep, moving robots and updating tasks."""

        for robot in self.robots:   
            if robot.current_task:
                if robot.current_task.task_id is not self.idle_task_id:
                    robot.update_position_on_task()
                
                elif robot.current_task.task_id is self.idle_task_id and self.move_while_waiting and self.scheduler_name == "dbgm":
                    second_highest_reward_task_id = self.second_highest_rewards_idx[robot.robot_id]
                    robot.position_towards_task(self.tasks[second_highest_reward_task_id])

        self.update_task_status()
        self.update_task_duration()
        # Task durations hvae been updated, checking task_status again
        self.update_task_status()

        for robot in self.robots:
            robot.check_task_status()

        idle_robots = [r for r in self.robots if not r.current_task or r.current_task.status == 'DONE']

        if idle_robots:
            if self.scheduler_name == "dbgm":

                predicted_reward, instantaneous_assignment = self.scheduler.assign_tasks_to_robots(self)

                if self.move_while_waiting:
                    self.second_highest_rewards, self.second_highest_rewards_idx = self.extract_second_highest_rewards(predicted_reward)
            else:
                instantaneous_assignment = self.scheduler.assign_tasks_to_robots(self)

            self.assign_tasks_to_robots(instantaneous_assignment, self.robots)

        self.timestep += 1

    def assign_tasks_to_robots(self, instantaneous_schedule, robots):
        """
        Example scheduling logic:
        - Check for any idle robots
        - Assign them tasks if any are PENDING
        This could be replaced by a call to your NN or heuristic.
        """
        for robot in robots:
            task_id = instantaneous_schedule.robot_assignments.get(robot.robot_id)
            if task_id is not None:
                task = self.tasks[task_id]
                robot.current_task = task
                task.assigned = True if task_id != self.idle_task_id else False


    def extract_second_highest_rewards(self, predicted_rewards):
        top2_rewards, top2_rewards_idx = torch.topk(predicted_rewards, 2, dim=1)
        second_highest_rewards = top2_rewards[:, 1].detach().cpu().numpy()
        second_highest_rewards_idx = top2_rewards_idx[:, 1].detach().cpu().numpy()
        return second_highest_rewards, second_highest_rewards_idx



if __name__ == '__main__':
    parser = argparse.ArgumentParser()
    parser.add_argument("--visualize", action='store_true', help="Visualize the simulation")
    parser.add_argument("--video", action='store_true', help="Generate a video of the simulation")
    parser.add_argument("--scheduler", type=str, help="Scheduler to use (greedy or random_bipartite)")
    parser.add_argument("--debug", action='store_true', help="Print debug information")
    parser.add_argument("--move_while_waiting", action='store_true', help="Move robots towards second highest reward task while waiting")
    args = parser.parse_args()

    with open("simulation_config.yaml", "r") as file:
        config = yaml.safe_load(file)

    n_tasks = config["n_tasks"]
    n_robots = config["n_robots"]
    n_skills = config["n_skills"]
    n_precedence = config["n_precedence"]
    np.random.seed(config["random_seed"])
    precedence_constraints = config["precedence_constraints"]


    #problem_instance: ProblemData = generate_random_data(n_tasks, n_robots, n_skills, precedence_constraints)
<<<<<<< HEAD
    problem_instance = generate_random_data_with_precedence(n_tasks, n_robots, n_skills, n_precedence)
=======
    #problem_instance = generate_random_data_with_precedence(n_tasks, n_robots, n_skills, n_precedence)
>>>>>>> eae574dd
    #problem_instance = generate_biased_homogeneous_data()
    #problem_instance = generate_static_data()
    #problem_instance = generate_heterogeneous_no_coalition_data(n_tasks=10)
    #problem_instance = generate_idle_data()
    problem_instance = json.load(open("/home/jakob/thesis/benchmarking/precedence_6t2r2s2p/problem_instances/problem_instance_000044.json", "r"))

    sim = Simulation(problem_instance, 
                    scheduler_name=args.scheduler, 
<<<<<<< HEAD
                    checkpoint_path="/home/jakob/thesis/method_explorations/DBGM/checkpoints/researching_precedence/RANDOM11_FineTune_80k_6t2r2s2p/best_checkpoint.pt",
=======
                    checkpoint_path="/home/jakob/thesis/method_explorations/DBGM/checkpoints/researching_precedence/NEW_GATN11_RANDOM_FINETUNE_PRECEDENCE/best_checkpoint.pt",
>>>>>>> eae574dd
                    debug=True,
                    move_while_waiting=args.move_while_waiting)

    if args.video:
        # Step simulation, saving frames each time, then generate .mp4
        run_video_mode(sim)
    elif args.visualize:
        # The normal interactive mode
        visualize(sim)
    else:
        # Just run until done with no visualization
        while not sim.sim_done:
            sim.step()

    print(sim.robot_schedules)
    rolled_out_schedule = Full_Horizon_Schedule(sim.makespan, sim.robot_schedules, n_tasks)
    print(rolled_out_schedule)
    plot_gantt_and_trajectories(f"{sim.scheduler_name}: MS, {sim.makespan}, \n nt: {n_tasks}, nr: {n_robots}, sn: {n_skills}, seed: {config['random_seed']}", rolled_out_schedule,problem_instance['T_t'], problem_instance['task_locations'],problem_instance['T_e'], problem_instance['R'], problem_instance['Q'], problem_instance['precedence_constraints'])<|MERGE_RESOLUTION|>--- conflicted
+++ resolved
@@ -26,13 +26,9 @@
         self.n_tasks = len(self.tasks)
         self.last_task_id = self.n_tasks - 1
         self.idle_task_id = self.n_tasks - 2
-<<<<<<< HEAD
-        [self.update_task(task) for task in self.tasks]
-=======
         self.n_real_tasks = self.n_tasks - 3 # Excluding start, exit and idle task
         self.update_task_status()
         self.task_adjacency = self.create_task_adjacency_matrix()
->>>>>>> eae574dd
         self.duration_normalization = np.max(problem_instance['T_e'])
         self.location_normalization = np.max(problem_instance['task_locations'])
         self.debugging = debug
@@ -72,12 +68,6 @@
         requirements = np.insert(requirements, -1, np.zeros_like(requirements[0]), axis=0)
         
         tasks = [Task(idx, loc, dur, req) for idx, (loc, dur, req) in enumerate(zip(locations, durations, requirements))]
-<<<<<<< HEAD
-        
-        tasks[-2].status = 'DONE' # Idle task
-
-=======
->>>>>>> eae574dd
         
         tasks[-2].status = 'DONE' # Idle task
 
@@ -93,45 +83,14 @@
         else:
             raise ValueError(f"Unknown scheduler '{name}'")
         
-<<<<<<< HEAD
-    def update_task(self, task):
-
-        previous_status = task.status
-
-        # Check if task is ready to start based on precedence constraints
-        if task.task_id in [0, self.idle_task_id] or task.predecessors_completed(self):
-            task.ready = True
-        else:
-            task.ready = False
-
-        if task.status == 'DONE':
-            return
-
-        # Special handling of last task
-        if task.task_id == self.last_task_id:
-            if self.all_robots_at_exit_location(threshold=0.01):
-                task.status = 'DONE'
-                self.finish_simulation()
-=======
     def update_task_status(self):
         for task in self.tasks:
             # Check if task is ready to start based on precedence constraints for this timestep
             if task.task_id in [0, self.idle_task_id] or task.predecessors_completed(self):
                 task.ready = True
->>>>>>> eae574dd
             else:
                 task.ready = False
 
-<<<<<<< HEAD
-        # Normal tasks
-        if self.all_skills_assigned(task) and self.all_robots_at_task(task, threshold=0.01) and task.ready:
-            if task.status == 'PENDING':
-                task.start()
-            task.decrement_duration()
-        else:
-            task.status = 'PENDING'
-        self.log_into_full_horizon_schedule(task, previous_status)
-=======
             # Special handling of last task
             if task.task_id == self.last_task_id:
                 if self.all_robots_at_exit_location(threshold=0.01):
@@ -158,7 +117,6 @@
                     # If decrementing just switched it to DONE, log the transition:
                     if task.status == 'DONE':
                         self.log_into_full_horizon_schedule(task, 'IN_PROGRESS')
->>>>>>> eae574dd
 
     def finish_simulation(self):
         self.sim_done = True
@@ -295,11 +253,7 @@
 
 
     #problem_instance: ProblemData = generate_random_data(n_tasks, n_robots, n_skills, precedence_constraints)
-<<<<<<< HEAD
-    problem_instance = generate_random_data_with_precedence(n_tasks, n_robots, n_skills, n_precedence)
-=======
     #problem_instance = generate_random_data_with_precedence(n_tasks, n_robots, n_skills, n_precedence)
->>>>>>> eae574dd
     #problem_instance = generate_biased_homogeneous_data()
     #problem_instance = generate_static_data()
     #problem_instance = generate_heterogeneous_no_coalition_data(n_tasks=10)
@@ -308,11 +262,7 @@
 
     sim = Simulation(problem_instance, 
                     scheduler_name=args.scheduler, 
-<<<<<<< HEAD
-                    checkpoint_path="/home/jakob/thesis/method_explorations/DBGM/checkpoints/researching_precedence/RANDOM11_FineTune_80k_6t2r2s2p/best_checkpoint.pt",
-=======
                     checkpoint_path="/home/jakob/thesis/method_explorations/DBGM/checkpoints/researching_precedence/NEW_GATN11_RANDOM_FINETUNE_PRECEDENCE/best_checkpoint.pt",
->>>>>>> eae574dd
                     debug=True,
                     move_while_waiting=args.move_while_waiting)
 
